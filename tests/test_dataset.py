import pytest

from .conftest import CONTEXTS
from .test_utils import get_dataset
from collections import OrderedDict

from great_expectations.dataset import PandasDataset

data = OrderedDict([
    ["a", [2.0, 5.0]],
    ["b", [5, 5]],
    ["c", [0, 10]],
    ["d", [0, None]]
])
schemas = {
    "SparkDFDataset": {
        "a": "float",
        "b": "int",
        "c": "int",
        "d": "int",
    },
}

@pytest.mark.parametrize('context', CONTEXTS)
def test_caching(context):
    dataset = get_dataset(context, data, schemas=schemas.get(context), caching=True)
    dataset.get_column_max('a')
    dataset.get_column_max('a')
    dataset.get_column_max('b')
    assert dataset.get_column_max.cache_info().hits == 1
    assert dataset.get_column_max.cache_info().misses == 2
    assert dataset.get_column_max.cache_info().misses == 2

    dataset = get_dataset(context, data, schemas=schemas.get(context))
    with pytest.raises(AttributeError):
        dataset.get_column_max.cache_info()

@pytest.mark.parametrize('context', CONTEXTS)
def test_head(context):
    dataset = get_dataset(context, data, schemas=schemas.get(context), caching=True)
    dataset.expect_column_mean_to_be_between("b", 5, 5)
    head = dataset.head(1)
    assert isinstance(head, PandasDataset)
    assert len(head) == 1
    assert list(head.columns) == ["a", "b", "c", "d"]
    assert head["a"][0] == 2.0
    suite = head.get_expectation_suite()
<<<<<<< HEAD
    print(suite)
=======
>>>>>>> e5125baf
    assert len(suite["expectations"]) == 5<|MERGE_RESOLUTION|>--- conflicted
+++ resolved
@@ -45,8 +45,4 @@
     assert list(head.columns) == ["a", "b", "c", "d"]
     assert head["a"][0] == 2.0
     suite = head.get_expectation_suite()
-<<<<<<< HEAD
-    print(suite)
-=======
->>>>>>> e5125baf
     assert len(suite["expectations"]) == 5