--- conflicted
+++ resolved
@@ -24,22 +24,6 @@
 yaml.default_flow_style = False
 
 
-<<<<<<< HEAD
-=======
-class ReaderMethods(Enum):
-    CSV = 1
-    csv = 1
-    parquet = 2
-    excel = 3
-    xls = 3
-    xlsx = 3
-    JSON = 4
-    json = 4
-    delta = 5
-    CSV_GZ = 6
-
-
->>>>>>> da8df6a7
 class Datasource(object):
     """Datasources are responsible for connecting data and compute infrastructure. Each Datasource provides
     Great Expectations DataAssets (or batches in a DataContext) connected to a specific compute environment, such as a
