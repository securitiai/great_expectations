import json
import inspect
import copy
from functools import wraps
import traceback

# import pandas as pd
import numpy as np
from collections import Counter

from .util import DotDict, ensure_json_serializable


class DataSet(object):

    def __init__(self, *args, **kwargs):
        super(DataSet, self).__init__(*args, **kwargs)
        self.initialize_expectations()

    @classmethod
    def expectation(cls, method_arg_names):
        """
        The core expectation decorator, this method takes a single parameter which it uses to build and save the
        expectation config to the DataSet object. The parameter defines an ordered list of the positional arguments to
        be used by the method implementing the expectation.

        Note that intermediate decorators that call the core @expectation decorator will most likely need to pass their
        decorated methods' signature up to the expectation decorator. For example, the MetaPandasDataSet column_map_expectation
        decorator relies on the DataSet expectation decorator, but will pass through the signature from the implementing method.

        When decorated with @expectation, a method will:
            1. Build and update the expectation config.
            2. Handle the "include_config" boolean parameter, which allows a caller to retrieve the generated
                configuration immediately after running the expectation.
            3. Handle the "catch_exceptions" parameter, which allows a caller to catch any exception and report an
                aggregate trace, useful for validation.
            4. Handle the "output_format" parameter, and pass it down to the implementing method if its signature expects it.
                By handing down the output_format, methods implementing expectations can optionally provide additional output formats
                specific to the use cases that they handle.
        """
        def outer_wrapper(func):
            @wraps(func)
            def wrapper(self, *args, **kwargs):

                #Get the name of the method
                method_name = func.__name__

                # Combine all arguments into a single new "kwargs"
                all_args = dict(zip(method_arg_names, args))
                all_args.update(kwargs)

                #Unpack display parameters; remove them from all_args if appropriate
                if "include_config" in kwargs:
                    include_config = kwargs["include_config"]
                    del all_args["include_config"]
                else:
                    include_config = self.default_expectation_args["include_config"]

                if "catch_exceptions" in kwargs:
                    catch_exceptions = kwargs["catch_exceptions"]
                    del all_args["catch_exceptions"]
                else:
                    catch_exceptions = self.default_expectation_args["catch_exceptions"]

                if "output_format" in kwargs:
                    output_format = kwargs["output_format"]
                else:
                    output_format = self.default_expectation_args["output_format"]

                # This intends to get the signature of the inner wrapper, if there is one.
                if "output_format" in inspect.getargspec(func)[0][1:]:
                    all_args["output_format"] = output_format
                else:
                    if "output_format" in all_args:
                        del all_args["output_format"]

                all_args = ensure_json_serializable(all_args)

                #Construct the expectation_config object
                expectation_config = DotDict({
                    "expectation_type": method_name,
                    "kwargs": all_args
                })

                #Add the expectation_method key
                expectation_config['expectation_type'] = method_name

                raised_exception = False
                exception_traceback = None

                #Finally, execute the expectation method itself
                if catch_exceptions:
                    try:
                        return_obj = func(self, **all_args)

                    except Exception as err:
                        raised_exception = True
                        exception_traceback = traceback.format_exc()

                        if output_format != "BOOLEAN_ONLY":
                            return_obj = {
                                "success": False
                            }
                        else:
                            return_obj = False
                else:
                    return_obj = func(self, **all_args)

                #Append the expectation to the config.
                self.append_expectation(expectation_config)

                if output_format != 'BOOLEAN_ONLY':
                    
                    if include_config:
                        return_obj["expectation_type"] = expectation_config["expectation_type"]
                        return_obj["expectation_kwargs"] = copy.deepcopy(dict(expectation_config["kwargs"]))

                    if catch_exceptions:
                        return_obj["raised_exception"] = raised_exception
                        return_obj["exception_traceback"] = exception_traceback

                return return_obj

            # wrapper.__name__ = func.__name__
            # wrapper.__doc__ = func.__doc__
            return wrapper

        return outer_wrapper

    @classmethod
    def column_map_expectation(cls, func):
        raise NotImplementedError

    @classmethod
    def column_aggregate_expectation(cls, func):
        raise NotImplementedError

    def initialize_expectations(self, config=None, name=None):
        if config != None:
            #!!! Should validate the incoming config with jsonschema here

            # Copy the original so that we don't overwrite it by accident
            self._expectations_config = DotDict(copy.deepcopy(config))

        else:
            self._expectations_config = DotDict({
                "dataset_name" : name,
                "expectations" : []
            })

        self.default_expectation_args = {
            "include_config" : False,
            "catch_exceptions" : False,
            "output_format" : 'BASIC',
        }

    def append_expectation(self, expectation_config):
        expectation_type = expectation_config['expectation_type']

        #Drop existing expectations with the same expectation_type.
        #For column_expectations, append_expectation should only replace expectations
        # where the expectation_type AND the column match
        #!!! This is good default behavior, but
        #!!!    it needs to be documented, and
        #!!!    we need to provide syntax to override it.

        if 'column' in expectation_config['kwargs']:
            column = expectation_config['kwargs']['column']

            self._expectations_config.expectations = [f for f in filter(
                lambda exp: (exp['expectation_type'] != expectation_type) or ('column' in exp['kwargs'] and exp['kwargs']['column'] != column),
                self._expectations_config.expectations
            )]
        else:
            self._expectations_config.expectations = [f for f in filter(
                lambda exp: exp['expectation_type'] != expectation_type,
                self._expectations_config.expectations
            )]

        self._expectations_config.expectations.append(expectation_config)

    def get_default_expectation_arguments(self):
        return self.default_expectation_args

    def set_default_expectation_argument(self, argument, value):
        #!!! Maybe add a validation check here?

        self.default_expectation_args[argument] = value

    def get_expectations_config(self):
        return self._expectations_config

    def save_expectations_config(self, filepath=None):
        if filepath==None:
            #!!! Fetch the proper filepath from the project config
            pass

        expectation_config_str = json.dumps(self.get_expectations_config(), indent=2)
        open(filepath, 'w').write(expectation_config_str)

    def validate(self, expectations_config=None, catch_exceptions=True, output_format=None, include_config=None, only_return_failures=False):
        results = []

        if expectations_config is None:
            expectations_config = self.get_expectations_config()

        for expectation in expectations_config['expectations']:
            expectation_method = getattr(self, expectation['expectation_type'])

            if output_format is not None:
                expectation['kwargs'].update({"output_format": output_format})
            
            if include_config is not None:
                expectation['kwargs'].update({"include_config": include_config})

            result = expectation_method(
                catch_exceptions=catch_exceptions,
                **expectation['kwargs']
            )

            if output_format != "BOOLEAN_ONLY":
                results.append(
                    dict(list(expectation.items()) + list(result.items()))
                )
            else:
                results.append(
                    dict(list(expectation.items()) + [("success", result)])
                )

        if only_return_failures:
            abbrev_results = []
            for exp in results:
                if exp["success"]==False:
                    abbrev_results.append(exp)
            results = abbrev_results

        return {
            "results" : results
        }


    ##### Output generation #####
    def format_column_map_output(self,
        output_format, success,
        element_count,
        nonnull_values, nonnull_count,
        boolean_mapped_success_values, success_count,
        exception_list, exception_index_list
    ):
        if output_format == "BOOLEAN_ONLY":
            return_obj = success

        elif output_format == "BASIC":
            exception_count = len(exception_list)

            if nonnull_count > 0:
                exception_percent = float(exception_count) / element_count
                exception_percent_nonmissing = float(exception_count) / nonnull_count
            else:
                exception_percent = None
                exception_percent_nonmissing = None

            return_obj = {
                "success": success,
                "summary_obj": {
                    "partial_exception_list": exception_list[:20],
                    "exception_count": exception_count,
                    "exception_percent": exception_percent,
                    "exception_percent_nonmissing": exception_percent_nonmissing,
                    # "exception_percent": excefloat(exception_count) / nonnull_count,
                }
            }

        elif output_format == "COMPLETE":
            return_obj = {
                "success": success,
                "exception_list": exception_list,
                "exception_index_list": exception_index_list,
            }

        elif output_format == "SUMMARY":
            # element_count = int(len(series))
            missing_count = element_count-int(len(nonnull_values))#int(null_indexes.sum())
            exception_count = len(exception_list)

<<<<<<< HEAD
            #FIXME This shouldn't use pandas.
            # exception_value_series = pd.Series(exception_list).value_counts().iloc[:20]
            # partial_exception_counts = dict(zip(
            #     list(exception_value_series.index),
            #     list(exception_value_series.values),
            # ))
            partial_exception_counts = [{
                    "value" : k,
                    "count" : v
                } for k,v in Counter(exception_list).most_common(20)
            ]
=======
            exception_value_series = pd.Series(exception_list).value_counts().iloc[:20]
            partial_exception_counts = dict(zip(
                list(exception_value_series.index),
                list(exception_value_series.values),
            ))
>>>>>>> c5a595ab

            if element_count > 0:
                missing_percent = float(missing_count) / element_count

                if nonnull_count > 0:
                    exception_percent = float(exception_count) / element_count
                    exception_percent_nonmissing = float(exception_count) / nonnull_count

            else:
                missing_percent = None
                nonmissing_count = None
                exception_percent = None
                exception_percent_nonmissing = None

            return_obj = {
                "success": success,
                "summary_obj": {
                    "element_count": element_count,
                    "missing_count": missing_count,
                    "missing_percent": missing_percent,
                    "exception_count": exception_count,
                    "exception_percent": exception_percent,
                    "exception_percent_nonmissing": exception_percent_nonmissing,
                    "partial_exception_counts": partial_exception_counts,
                    "partial_exception_list": exception_list[:20],
                    "partial_exception_index_list": exception_index_list[:20],
                }
            }

        else:
            print ("Warning: Unknown output_format %s. Defaulting to BASIC." % (output_format,))
            return_obj = {
                "success" : success,
                "exception_list" : exception_list,
            }

        return return_obj

    def calc_map_expectation_success(self, success_count, nonnull_count, exception_count, mostly):
        if nonnull_count > 0:
            percent_success = float(success_count)/nonnull_count

            if mostly:
                success = bool(percent_success >= mostly)

            else:
                success = bool(exception_count == 0)

        else:
            success = True
            percent_success = None

        return success, percent_success

    ##### Table shape expectations #####

    def expect_column_to_exist(self, column, output_format=None, include_config=False, catch_exceptions=None):
        """Expect the specified column to exist in the data set.
        Args:
            column (str): The column name.
        Returns:
            dict:
                {
                    "success": (bool) True if the column passed the expectation,
                    "exceptions_list": (list) the values that did not pass the expectation
                }

        """
        raise NotImplementedError

    def expect_table_row_count_to_be_between(self, min_value=0, max_value=None, output_format=None, include_config=False, catch_exceptions=None):
        """Expect the number of rows in a data set to be between two values.
        Args:
            min_value (int or None): the minimum number of rows.
            max_value (int or None): the maximum number of rows.
        Returns:
            dict:
                {
                    "success": (bool) True if the column passed the expectation,
                    "exceptions_list": (list) the values that did not pass the expectation
                }
        See Also:
            expect_table_row_count_to_equal
        """
        raise NotImplementedError

    def expect_table_row_count_to_equal(self, value=None, output_format=None, include_config=False, catch_exceptions=None):
        """Expect the number of rows to be equal to a value.
        Args:
	        value (int): The value that should equal the number of rows.
        Returns:
            dict:
                {
                    "success": (bool) True if the column passed the expectation,
                    "exceptions_list": (list) the values that did not pass the expectation
                }
        See Also:
            expect_table_row_count_to_be_between
        """
        raise NotImplementedError

    ##### Missing values, unique values, and types #####

    def expect_column_values_to_be_unique(self, column, mostly=None, output_format=None, include_config=False, catch_exceptions=None):
        """Expect each nonempty column entry to be unique (no duplicates).
        Args:
            column (str): The column name.
        Keyword Args:
            mostly=None: Return "success": True if the percentage of unique values is greater than or equal to mostly (a float between 0 and 1).
        Returns:
            dict:
                {
                    "success": (bool) True if the column passed the expectation,
                    "exceptions_list": (list) the values that did not pass the expectation
                }

        Examples:
	    Display multiple duplicated items. For example, ['2','2','2'] will return `['2','2']` for the exceptions_list.
        """
        raise NotImplementedError

    def expect_column_values_to_not_be_null(self, column, mostly=None, output_format=None, include_config=False, catch_exceptions=None):
        """Expect each column entry to be nonempty.
        Args:
            column (str): The column name.
        Keyword Args:
            mostly=None: Return "success": True if the percentage of not null values is greater than or equal to mostly (a float between 0 and 1).
        Returns:
            dict:
                {
                    "success": (bool) True if the column passed the expectation,
                    "exceptions_list": (list) the values that did not pass the expectation
                }
        See Also:
            expect_column_values_to_be_null

        """
        raise NotImplementedError

    def expect_column_values_to_be_null(self, column, mostly=None, output_format=None, include_config=False, catch_exceptions=None):
        """Expect the column entries to be empty.
        Args:
            column (str): The column name.
        Keyword Args:
            mostly=None: Return "success": True if the percentage of null values is greater than or equal to mostly (a float between 0 and 1).
        Returns:
            dict:
                {
                    "success": (bool) True if the column passed the expectation,
                    "exceptions_list": (list) the values that did not pass the expectation
                }
        See Also:
            expect_column_values_to_not_be_null

        """
        raise NotImplementedError

    def expect_column_values_to_be_of_type(self, column, type_, target_datasource, mostly=None, output_format=None, include_config=False, catch_exceptions=None):
        """Expect each column entry to be a specified data type.
        Args:
            column (str): The column name.
            type_ (str): A string representing the data type that each column should have as entries.
                For example, "double integer" refers to an integer with double precision.
            target_datasource (str): The data source that specifies the implementation in the type_ parameter.
                For example, options include "numpy", "sql", or "spark".
        Keyword Args:
            mostly=None: Return "success": True if the percentage of values of type_ is greater than or equal to mostly (a float between 0 and 1).
        Returns:
            dict:
                {
                    "success": (bool) True if the column passed the expectation,
                    "exceptions_list": (list) the values that did not pass the expectation
                }

        """
        raise NotImplementedError

    def expect_column_values_to_be_in_type_list(self, column, type_list, target_datasource="numpy", mostly=None, output_format=None, include_config=False, catch_exceptions=None):
        """Expect each column entry to be a specified data type.
        Args:
            column (str): The column name.
            type_list (list of str): A list of strings representing the data type that each column should have as entries.
                For example, "double integer" refers to an integer with double precision.
            target_datasource (str): The data source that specifies the implementation in the type_ parameter.
                For example, options include "numpy", "sql", or "spark".
        Keyword Args:
            mostly=None: Return "success": True if the percentage of values of type_ is greater than or equal to mostly (a float between 0 and 1).
        Returns:
            dict:
                {
                    "success": (bool) True if the column passed the expectation,
                    "exceptions_list": (list) the values that did not pass the expectation
                }

        """
        raise NotImplementedError

    ##### Sets and ranges #####

    def expect_column_values_to_be_in_set(self, column, values_set, mostly=None, output_format=None, include_config=False, catch_exceptions=None):
        """Expect each entry in a column to be in a given set.
        Args:
            column (str): The column name.
            values_set (set-like): The set of objects or unique data points corresponding to the column.
        Keyword Args:
            mostly=None: Return "success": True if the percentage of values in values_set is greater than or equal to mostly (a float between 0 and 1).
        Returns:
            dict:
                {
                    "success": (bool) True if the column passed the expectation,
                    "exceptions_list": (list) the values that did not pass the expectation
                }
        See Also:
            expect_column_values_to_not_be_in_set

        """
        raise NotImplementedError

    def expect_column_values_to_not_be_in_set(self, column, values_set, mostly=None, output_format=None, include_config=False, catch_exceptions=None):
        """Expect column entries to not be in the set.
        Args:
            column (str): The column name.
            values_set (list): The set of objects or unique data points that should not correspond to the column.
        Keyword Args:
            mostly=None: Return "success": True if the percentage of values not in values_set is greater than or equal to mostly (a float between 0 and 1).
        Returns:
            dict:
                {
                    "success": (bool) True if the column passed the expectation,
                    "exceptions_list": (list) the values that did not pass the expectation
                }
        See Also:
            expect_column_values_to_not_be_in_set

        """
        raise NotImplementedError

    def expect_column_values_to_be_between(self, column, min_value=None, max_value=None, parse_strings_as_datetimes=None, mostly=None, output_format=None, include_config=False, catch_exceptions=None):
        """Expect column entries to be a number between a minimum value and a maximum value.
        Args:
            column (str): The column name.
            min_value (int or None): The minimum value for a column entry.
            max_value (int or None): The maximum value for a column entry.
            parse_strings_as_datetimes (boolean or None) : If True, parse min_value, max_values, and all non-null column values to datetimes before making comparisons.
        Keyword Args:
            mostly=None: Return "success": True if the percentage of values between min_value and max_value is greater than or equal to mostly (a float between 0 and 1).
        Returns:
            dict:
                {
                    "success": (bool) True if the column passed the expectation,
                    "exceptions_list": (list) the values that did not pass the expectation
                }
        See Also:
            expect_column_value_lengths_to_be_between

        """
        raise NotImplementedError

    ##### String matching #####

    def expect_column_value_lengths_to_be_between(self, column, min_value=None, max_value=None, mostly=None, output_format=None, include_config=False, catch_exceptions=None):
        """Expect column entries to have a measurable length which lies between a minimum value and a maximum value.
        Args:
            column (str): The column name.
            min_value (int or None): The minimum value for a column entry length.
            max_value (int or None): The maximum value for a column entry length.
        Keyword Args:
            mostly=None: Return "success": True if the percentage of value lengths between min_value and max_value is greater than or equal to mostly (a float between 0 and 1).
        Returns:
            dict:
                {
                    "success": (bool) True if the column passed the expectation,
                    "exceptions_list": (list) the values that did not pass the expectation
                }
        See Also:
            expect_column_values_to_be_between

        """
        raise NotImplementedError

    def expect_column_values_to_match_regex(self, column, regex, mostly=None, output_format=None, include_config=False, catch_exceptions=None):
        """Expect column entries to be strings that match a given regular expression.
        Args:
            column (str): The column name.
            regex (str): The regular expression that the column entry should match.
        Keyword Args:
            mostly=None: Return "success": True if the percentage of matches is greater than or equal to mostly (a float between 0 and 1).
        Returns:
            dict:
                {
                    "success": (bool) True if the column passed the expectation,
                    "exceptions_list": (list) the values that did not pass the expectation
                }
        See Also:
            expect_column_values_to_not_match_regex
            expect_column_values_to_match_regex_list
        """
        raise NotImplementedError

    def expect_column_values_to_not_match_regex(self, column, regex, mostly=None, output_format=None, include_config=False, catch_exceptions=None):
        """Expect column entries to be strings that do NOT match a given regular expression.
        Args:
            column (str): The column name.
            regex (str): The regular expression that the column entry should NOT match.
        Keyword Args:
            mostly=None: Return "success": True if the percentage of NOT matches is greater than or equal to mostly (a float between 0 and 1).
        Returns:
            dict:
                {
                    "success": (bool) True if the column passed the expectation,
                    "exceptions_list": (list) the values that did not pass the expectation
                }
        See Also:
            expect_column_values_to_match_regex
            expect_column_values_to_match_regex_list
        """
        raise NotImplementedError

    def expect_column_values_to_match_regex_list(self, column, regex_list, match_on="any", mostly=None, output_format=None, include_config=False, catch_exceptions=None):
        """Expect the column entries to be strings that match at least one of a list of regular expressions.
        Args:
            column (str): The column name.
            regex_list (list): The list of regular expressions in which the column entries should match according to match_on.
        Keyword Args:
            match_on="any": Use "any" if the value should match at least one regular expression in the list. Use "all" if it should match each regular expression in the list.
            mostly=None: Return "success": True if the percentage of matches is greater than or equal to mostly (a float between 0 and 1).
        Returns:
            dict:
                {
                    "success": (bool) True if the column passed the expectation,
                    "exceptions_list": (list) the values that did not pass the expectation
                }
        See Also:
            expect_column_values_to_match_regex
            expect_column_values_to_not_match_regex
        """
        raise NotImplementedError

    ##### Datetime and JSON parsing #####

    def expect_column_values_to_match_strftime_format(self, column, strftime_format, mostly=None, output_format=None, include_config=False, catch_exceptions=None):
        """Expect column entries to be strings representing a date or time with a given format.
        WARNING: Note that strftime formats are not universally portable across implementations.
        For example, the %z directive may not be implemented before Python 3.2.
        Args:
            column (str): The column name.
            strftime_format (str): The datetime format that the column entries should match.
        Keyword Args:
            mostly=None: Return "success": True if the percentage of matches is greater than or equal to mostly (a float between 0 and 1).
        Returns:
            dict:
                {
                    "success": (bool) True if the column passed the expectation,
                    "exceptions_list": (list) the values that did not pass the expectation
                }
        """
        raise NotImplementedError

    def expect_column_values_to_be_dateutil_parseable(self, column, mostly=None, output_format=None, include_config=False, catch_exceptions=None):
        """Expect column entries to be interpretable as a dateutil object.
        Args:
            column (str): The column name.
        Keyword Args:
            mostly=None: Return "success": True if the percentage of parseable values is greater than or equal to mostly (a float between 0 and 1).
        Returns:
            dict:
                {
                    "success": (bool) True if the column passed the expectation,
                    "exceptions_list": (list) the values that did not pass the expectation
                }
        """
        raise NotImplementedError

    def expect_column_values_to_be_json_parseable(self, column, output_format=None, include_config=False, catch_exceptions=None):
        """Expect column entries to be data written in JavaScript Object Notation.
        Args:
            column (str): The column name.
        Returns:
            dict:
                {
                    "success": (bool) True if the column passed the expectation,
                    "exceptions_list": (list) the values that did not pass the expectation
                }
        See Also:
            expect_column_values_to_match_json_schema
        """
        raise NotImplementedError

    def expect_column_values_to_match_json_schema(self, column, json_schema, output_format=None, include_config=False, catch_exceptions=None):
        """Expect column entries to be JSON objects with a given JSON schema.
        Args:
            column (str): The column name.
            json_schema (JSON object): The JSON schema that each column entry should resemble.
        Returns:
            dict:
                {
                    "success": (bool) True if the column passed the expectation,
                    "exceptions_list": (list) the values that did not pass the expectation
                }
        See Also:
            expect_column_values_to_be_json_parseable

            The JSON-schema docs at: http://json-schema.org/
        """
        raise NotImplementedError

    ##### Aggregate functions #####

    def expect_column_mean_to_be_between(self, column, min_value=None, max_value=None, output_format=None, include_config=False, catch_exceptions=None):
        """Expect the column mean to be between a minimum value and a maximum value.
        Args:
            column (str): The column name.
            min_value (int or None): The minimum value for the column mean.
            max_value (int or None): The maximum value for the column mean.
        Returns:
            dict:
                {
                    "success": (bool) True if the column passed the expectation,
                    "true_mean": (float) the column mean
                }
        """
        raise NotImplementedError

    def expect_column_median_to_be_between(self, column, min_value=None, max_value=None, output_format=None, include_config=False, catch_exceptions=None):
        """Expect the column median to be between a minimum value and a maximum value.
        Args:
            column (str): The column name.
            min_value (int or None): The minimum value for the column median.
            max_value (int or None): The maximum value for the column median.
        Returns:
            dict:
                {
                    "success": (bool) True if the column passed the expectation,
                    "true_median": (float) the column median
                }
        """
        raise NotImplementedError

    def expect_column_stdev_to_be_between(self, column, min_value=None, max_value=None, output_format=None, include_config=False, catch_exceptions=None):
        """Expect the column standard deviation to be between a minimum value and a maximum value.
        Args:
            column (str): The column name.
            min_value (int or None): The minimum value for the column standard deviation.
            max_value (int or None): The maximum value for the column standard deviation.

        Returns:
            dict:
                {
                    "success": (bool) True if the column passed the expectation,
                    "true_stdev": (float) the true standard deviation
                }
        """
        raise NotImplementedError

    def expect_column_unique_value_count_to_be_between(self, column, min_value=None, max_value=None, output_format=None, include_config=False, catch_exceptions=None):
        """Expect the number of unique values to be between a minimum value and a maximum value.

        Args:
            column (str): The column name.
            min_value (int or None): The minimum number of unique values. If None, then there is no minimium expected value.
            max_value (int or None): The maximum number of unique values. If None, then there is no maximum expected value.

        Returns:
            dict:
                {
                    "success": (bool) True if the column passed the expectation,
                    "true_value": (float) the column mean
                }
        """
        raise NotImplementedError

    def expect_column_proportion_of_unique_values_to_be_between(self, column, min_value=0, max_value=1, output_format=None, include_config=False, catch_exceptions=None):
        """Expect the proportion of unique values to be between a minimum value and a maximum value.

        Args:
            column (str): The column name.
            min_value (float or None): The minimum proportion of unique values. (Proportions are on the range 0 to 1)
            max_value (float or None): The maximum proportion of unique values. (Proportions are on the range 0 to 1)

        Returns:
            dict:
                {
                    "success": (bool) True if the column passed the expectation,
                    "true_value": (float) the proportion of unique values
                }
        """
        raise NotImplementedError

    def expect_column_most_common_value_to_be(self, column, value, ties_okay=None, output_format=None, include_config=False, catch_exceptions=None):
        """Expect the most common value to be equal to `value`

        Args:
            column (str): The column name.
            value  (any): The value
            ties_okay (boolean or None): If True, then the expectation will succeed if other values are as common (but not more common) than the selected value

        Returns:
            dict:
                {
                    "success": (bool) True if the column passed the expectation,
                    "true_value": (float) the proportion of unique values
                }
        """
        raise NotImplementedError

    def expect_column_most_common_value_to_be_in_set(self, column, value_set, ties_okay=None, output_format=None, include_config=False, catch_exceptions=None):
        """Expect the most common value to be within the designated value set

        Args:
            column (str): The column name.
            value_set (list): The lis of designated values
            ties_okay (boolean or None): If True, then the expectation will succeed if other values are as common (but not more common) than the selected value

        Returns:
            dict:
                {
                    "success": (bool) True if the column passed the expectation,
                    "true_value": (float) the proportion of unique values
                }
        """
        raise NotImplementedError


    ### Distributional expectations
    def expect_column_chisquare_test_p_value_greater_than(self, column, partition_object=None, p=0.05, output_format=None, include_config=False, catch_exceptions=None):
        """
        Expect the values in this column to match the distribution of the specified categorical vals and their expected_frequencies. \

        Args:
            column (str): The column name
            vals (list): A list of categorical values.
            partition_object (dict): A dictionary containing partition (categorical values) and associated weights.
                - partition (list): A list of values that correspond to the provided categorical values.
                - weights (list): A list of weights. They should sum to one. The test will scale the expected frequencies by the weights and size of the new sample.
            p (float) = 0.05: The p-value threshold for the Chai Squareed test.\
                For values below the specified threshold the expectation will return false, rejecting the null hypothesis that the distributions are the same.
            suppress_exceptions: Only return a boolean success value, not a dictionary with other results.

        Returns:
            {
                "success": (bool) True if the column passed the expectation,
                "true_value": (float) the true pvalue of the ChiSquared test
            }
        """
        raise NotImplementedError

    def expect_column_bootstrapped_ks_test_p_value_greater_than(self, column, partition_object=None, p=0.05, bootstrap_samples=0, output_format=None, include_config=False, catch_exceptions=None):
        """
        Expect the values in this column to match the distribution implied by the specified partition and cdf_vals. \
        The implied CDF is constructed as a linear interpolation of the provided cdf_vals.

        Args:
            column (str): The column name
            partition_object (dict): A dictionary containing partition (bin edges) and associated weights.
                - partition (list): A list of values that correspond to the endpoints of an implied partition on the real number line.
                - weights (list): A list of weights. They should sum to one.
            p (float) = 0.05: The p-value threshold for the Kolmogorov-Smirnov test.\
                For values below the specified threshold the expectation will return false, rejecting the null hypothesis that the distributions are the same.
            bootstrap_samples (int) = 0: The number of bootstrapping rounds to use in building the estimated pvalue. \
                If zero, chooses a default number of rounds (currently 1000, but may be altered based on size of dataset).
        Returns:
            {
                "success": (bool) True if the column passed the expectation,
                "true_value": (float) the true pvalue of the KS test
            }
        """
        raise NotImplementedError

    def expect_column_kl_divergence_less_than(self, column, partition_object=None, threshold=None, output_format=None, include_config=False, catch_exceptions=None):
        """
        Expect the values in this column to have lower Kulback-Leibler divergence (relative entropy) with the distriution provided in partition_object of less than the provided threshold.

        Args:
            column (str): The column name
            partition_object (dict): A dictionary containing partition (bin edges) and associated weights.
                - partition (list): A list of values that correspond to the endpoints of an implied partition on the real number line.
                - weights (list): A list of weights. They should sum to one.
            threshold (float) = 0.1: The threshold of relative entropy.\
                For values above the specified threshold the expectation will return false.
            suppress_exceptions: Only return a boolean success value, not a dictionary with other results.

        Returns:
            {
                "success": (bool) True if the column passed the expectation,
                "true_value": (float) the true value of the KL divergence
            }
        """
        raise NotImplementedError

    ### Column pairs ###

    def expect_column_pair_values_to_be_equal(self, column_A, column_B, output_format=None, include_config=False, catch_exceptions=None):
        """
        Expect the values in this column to have lower Kulback-Leibler divergence (relative entropy) with the distriution provided in partition_object of less than the provided threshold.

        Args:
            column_A (str): The first column name
            column_B (str): The second column name

        """
        raise NotImplementedError

    def expect_column_pair_values_to_be_greater_than(self, column_A, column_B, or_equal=None, output_format=None, include_config=False, catch_exceptions=None):
        """
        Expect the values in this column to have lower Kulback-Leibler divergence (relative entropy) with the distriution provided in partition_object of less than the provided threshold.

        Args:
            column_A (str): The first column name
            column_B (str): The second column name
            or_equal (boolean or None): If True, then values can be equal, not strictly greater

        """
        raise NotImplementedError


    def expect_column_pair_values_to_be_in_set(self, column_A, column_B, value_pairs_set, output_format=None, include_config=False, catch_exceptions=None):
        """
        Expect the values in this column to have lower Kulback-Leibler divergence (relative entropy) with the distriution provided in partition_object of less than the provided threshold.

        Args:
            column_A (str): The first column name
            column_B (str): The second column name
            value_pairs_set (list of lists): All the valid pairs to be matched
        """
        raise NotImplementedError<|MERGE_RESOLUTION|>--- conflicted
+++ resolved
@@ -283,7 +283,6 @@
             missing_count = element_count-int(len(nonnull_values))#int(null_indexes.sum())
             exception_count = len(exception_list)
 
-<<<<<<< HEAD
             #FIXME This shouldn't use pandas.
             # exception_value_series = pd.Series(exception_list).value_counts().iloc[:20]
             # partial_exception_counts = dict(zip(
@@ -295,13 +294,6 @@
                     "count" : v
                 } for k,v in Counter(exception_list).most_common(20)
             ]
-=======
-            exception_value_series = pd.Series(exception_list).value_counts().iloc[:20]
-            partial_exception_counts = dict(zip(
-                list(exception_value_series.index),
-                list(exception_value_series.values),
-            ))
->>>>>>> c5a595ab
 
             if element_count > 0:
                 missing_percent = float(missing_count) / element_count
