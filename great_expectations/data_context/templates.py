# -*- coding: utf-8 -*-
from great_expectations import rtd_url_ge_version

PROJECT_HELP_COMMENT = """
# Welcome to Great Expectations! Always know what to expect from your data.
# 
# This project configuration file allows you to define datasources, generators,
# integrations, and other things to help you crush pipeline debt.
#
# This file is intended to be committed to your source control repo.

# For more help configuring great expectations see the documentation at:
# https://docs.greatexpectations.io/en/{}/core_concepts/data_context.html#configuration
# or join our slack channel: http://greatexpectations.io/slack

# NOTE: GE uses the names of configured `datasources` and `generators` to manage
# how `expectations` and other artifacts are stored in the `expectations/` and 
# `datasources/` folders. If you need to rename an existing `datasource` or 
# `generator`, be sure to also update the relevant directory names.

config_version: 1

""".format(rtd_url_ge_version)

CONFIG_VARIABLES_INTRO = """
# This config file supports variable substitution which enables two use cases:
#   - Secrets are kept out of committed files.
#   - Configuration parameters can change based on the environment. For example:
#     dev vs staging vs prod.
#
# When GE encounters substitution syntax (like the examples below) in the config 
# file it will attempt to replace the value of “my_key” with the value from an 
# environment variable “my_value” or a corresponding key read from the file
# specified using `config_variables_file_path`. An environment variable will
# always take precedence.
#   - `my_key: ${my_value}
#   - `my_key: $my_value`
#
# If the substitution value comes from the config variables file, it can be a
# simple (non-nested) value or a nested value such as a dictionary. If it comes
# from an environment variable, it must be a simple value.
"""

PROJECT_OPTIONAL_CONFIG_COMMENT = CONFIG_VARIABLES_INTRO + """
config_variables_file_path: uncommitted/config_variables.yml

# The plugins_directory will be added to your python path for custom modules
# used to override and extend Great Expectations.

plugins_directory: plugins/

# Stores are configurable places to store things like expectations, evaluation
# results, data docs, and more.
# 
# Three stores are required: expectations, profiling, and evaluation parameters,
# and must be named here. Additional stores can be configured below and used for
# data_docs, validation_operators or other purposes.
#
<<<<<<< HEAD
# Point the required store names to the appropriate `stores` entry.

=======
# Point the following required store names to the appropriate `stores` entry.
>>>>>>> e2bd5f31
expectations_store_name: expectations_store
profiling_store_name: local_validation_result_store
evaluation_parameter_store_name: evaluation_parameter_store

stores:
  expectations_store:
    class_name: ExpectationStore
    store_backend:
      class_name: FixedLengthTupleFilesystemStoreBackend
      base_directory: expectations/

  local_validation_result_store:
    class_name: ValidationResultStore
    store_backend:
      class_name: FixedLengthTupleFilesystemStoreBackend
      base_directory: uncommitted/validations/
      filepath_template: '{4}/{0}/{1}/{2}/{3}.json'

  # Uncomment the lines below to enable s3 as a result store. When enabled,
  # validation results will be saved in the store according to `run id`.
  # For S3, ensure that appropriate credentials or assume_role permissions are
  # set where validation happens.
  
  # s3_validation_result_store:
  #   class_name: ValidationResultStore
  #   store_backend:
  #     class_name: FixedLengthTupleS3StoreBackend
  #     bucket: <my_bucket>
  #     prefix: <my_prefix>
  #     file_extension: json
  #     filepath_template: '{4}/{0}/{1}/{2}/{3}.{file_extension}'


  evaluation_parameter_store:
    # Evaluation Parameters enable dynamic expectations. Read more here:
    # https://docs.greatexpectations.io/en/""" + rtd_url_ge_version + """/reference/evaluation_parameters.html
    module_name: great_expectations.data_context.store
    class_name: EvaluationParameterStore
  
  fixture_validation_results_store:
    class_name: ValidationResultStore
    store_backend:
      class_name: FixedLengthTupleFilesystemStoreBackend
      base_directory: fixtures/validations
      filepath_template: '{4}/{0}/{1}/{2}/{3}.json'
  
  local_site_html_store:
    module_name: great_expectations.data_context.store
    class_name: HtmlSiteStore
    base_directory: uncommitted/documentation/local_site/

  team_site_html_store:
    module_name: great_expectations.data_context.store
    class_name: HtmlSiteStore
    base_directory: uncommitted/documentation/team_site/


validation_operators:
  # Read about validation operators at: https://docs.greatexpectations.io/en/""" + rtd_url_ge_version + """/guides/validation_operators.html
  default:
    class_name: PerformActionListValidationOperator
    action_list:
      - name: store_validation_result
        action:
          class_name: StoreAction
          target_store_name: local_validation_result_store
      - name: store_evaluation_params
        action:
          class_name: ExtractAndStoreEvaluationParamsAction
          target_store_name: evaluation_parameter_store
      # Uncomment the notify_slack action below to send notifications during evaluation
      # - name: notify_slack
      #   action:
      #     class_name: SlackNotificationAction
      #     slack_webhook: ${validation_notification_slack_webhook}
      #     notify_on: all
      #     renderer:
      #       module_name: great_expectations.render.renderer.slack_renderer
      #       class_name: SlackRenderer
    

# TODO : Remove the extra layer of yml nesting in v0.8:
data_docs:
  sites:
    local_site: # site name
    # “local_site” renders documentation for all the datasources in the project from GE artifacts in the local repo. 
    # The site includes expectation suites and profiling and validation results from uncommitted directory. 
    # Local site provides the convenience of visualizing all the entities stored in JSON files as HTML.

      # specify a whitelist here if you would like to restrict the datasources to document
      datasource_whitelist: '*'

      module_name: great_expectations.render.renderer.site_builder
      class_name: SiteBuilder
      target_store_name: local_site_html_store
      
      site_index_builder:
        class_name: DefaultSiteIndexBuilder
      
      site_section_builders:
          
        expectations:
          class_name: DefaultSiteSectionBuilder
          source_store_name: expectations_store
          renderer:
            module_name: great_expectations.render.renderer
            class_name: ExpectationSuitePageRenderer

        validations:
          class_name: DefaultSiteSectionBuilder
          source_store_name: local_validation_result_store
          run_id_filter:
            ne: profiling
          renderer:
            module_name: great_expectations.render.renderer
            class_name: ValidationResultsPageRenderer

        profiling:
          class_name: DefaultSiteSectionBuilder
          source_store_name: local_validation_result_store
          run_id_filter:
            eq: profiling
          renderer:
            module_name: great_expectations.render.renderer
            class_name: ProfilingResultsPageRenderer

    team_site:
    # "team_site" is meant to support the "shared source of truth for a team" use case. 
    # By default only the expectations section is enabled.
    #  Users have to configure the profiling and the validations sections (and the corresponding validations_store and profiling_store attributes based on the team's decisions where these are stored (a local filesystem or S3). 
    # Reach out on Slack (https://greatexpectations.io/slack>) if you would like to discuss the best way to configure a team site.

      # specify a whitelist here if you would like to restrict the datasources to document
      datasource_whitelist: '*'
      
      module_name: great_expectations.render.renderer.site_builder
      class_name: SiteBuilder
      target_store_name: team_site_html_store
      
      site_index_builder:
        class_name: DefaultSiteIndexBuilder
      
      site_section_builders:
          
        expectations:
          class_name: DefaultSiteSectionBuilder
          source_store_name: expectations_store
          renderer:
            module_name: great_expectations.render.renderer
            class_name: ExpectationSuitePageRenderer

"""

PROJECT_TEMPLATE = PROJECT_HELP_COMMENT + "datasources: {}\n" + PROJECT_OPTIONAL_CONFIG_COMMENT

CONFIG_VARIABLES_COMMENT = CONFIG_VARIABLES_INTRO

CONFIG_VARIABLES_FILE_TEMPLATE = CONFIG_VARIABLES_INTRO<|MERGE_RESOLUTION|>--- conflicted
+++ resolved
@@ -56,12 +56,8 @@
 # and must be named here. Additional stores can be configured below and used for
 # data_docs, validation_operators or other purposes.
 #
-<<<<<<< HEAD
-# Point the required store names to the appropriate `stores` entry.
-
-=======
 # Point the following required store names to the appropriate `stores` entry.
->>>>>>> e2bd5f31
+
 expectations_store_name: expectations_store
 profiling_store_name: local_validation_result_store
 evaluation_parameter_store_name: evaluation_parameter_store
