--- conflicted
+++ resolved
@@ -104,19 +104,11 @@
                  ):
         self.data_context = data_context
         self.store_backend = store_backend
-<<<<<<< HEAD
-        
-        # set custom_styles_directory if present
-        custom_styles_directory = None
-        plugins_directory = data_context.plugins_directory
-        if os.path.isdir(os.path.join(plugins_directory, "custom_data_docs", "styles")):
-=======
 
         # set custom_styles_directory if present
         custom_styles_directory = None
         plugins_directory = data_context.plugins_directory
         if plugins_directory and os.path.isdir(os.path.join(plugins_directory, "custom_data_docs", "styles")):
->>>>>>> bbf14ef7
             custom_styles_directory = os.path.join(plugins_directory, "custom_data_docs/styles")
 
         # The site builder is essentially a frontend store. We'll open up three types of backends using the base
@@ -142,11 +134,7 @@
             runtime_environment={
                 "data_context": data_context,
                 "custom_styles_directory": custom_styles_directory,
-<<<<<<< HEAD
-                "target_store": target_store,
-=======
                 "target_store": self.target_store,
->>>>>>> bbf14ef7
             },
             config_defaults={
                 "name": "site_index_builder",
@@ -191,11 +179,7 @@
                 config=site_section_config,
                 runtime_environment={
                     "data_context": data_context,
-<<<<<<< HEAD
-                    "target_store": target_store,
-=======
                     "target_store": self.target_store,
->>>>>>> bbf14ef7
                     "custom_styles_directory": custom_styles_directory
                 },
                 config_defaults={
@@ -215,27 +199,10 @@
                             and avoids full rebuild.
         :return:
         """
-<<<<<<< HEAD
-        
-        # copy static assets
-        project_root_dir = self.data_context.root_directory
-        site_base_dir = self.store_backend["base_directory"]
-        site_dir = os.path.join(project_root_dir, site_base_dir)
-        static_assets_source_dir = file_relative_path(__file__, "../view/static")
-        static_assets_destination_path = os.path.join(site_dir, "static")
-        if os.path.isdir(static_assets_destination_path):
-            message = """Warning. An existing static assets directory was found here: {}.
-                    - Static assets were not copied.""".format(static_assets_destination_path)
-            logger.warning(message)
-        else:
-            shutil.copytree(static_assets_source_dir, static_assets_destination_path)
-        
-=======
 
         # copy static assets
         self.target_store.copy_static_assets()
 
->>>>>>> bbf14ef7
         for site_section, site_section_builder in self.site_section_builders.items():
             site_section_builder.build(datasource_whitelist=self.datasource_whitelist,
                                        resource_identifiers=resource_identifiers
@@ -246,18 +213,6 @@
 
 class DefaultSiteSectionBuilder(object):
 
-<<<<<<< HEAD
-    def __init__(self,
-                 name,
-                 data_context,
-                 target_store,
-                 source_store_name,
-                 custom_styles_directory=None,
-                 # NOTE: Consider allowing specification of ANY element (or combination of elements) within an ID key?
-                 run_id_filter=None,
-                 renderer=None,
-                 view=None,
-=======
     def __init__(
             self,
             name,
@@ -268,7 +223,6 @@
             run_id_filter=None,
             renderer=None,
             view=None,
->>>>>>> bbf14ef7
     ):
         self.name = name
         self.source_store = data_context.stores[source_store_name]
@@ -296,11 +250,7 @@
 
         self.view_class = instantiate_class_from_config(
             config=view,
-<<<<<<< HEAD
-            runtime_config={
-=======
             runtime_environment={
->>>>>>> bbf14ef7
                 "custom_styles_directory": custom_styles_directory
             },
             config_defaults={
@@ -418,11 +368,7 @@
             }
         self.view_class = instantiate_class_from_config(
             config=view,
-<<<<<<< HEAD
-            runtime_config={
-=======
             runtime_environment={
->>>>>>> bbf14ef7
                 "custom_styles_directory": custom_styles_directory
             },
             config_defaults={
@@ -542,7 +488,6 @@
 
         expectations_store = self.data_context.stores["expectations_store"]
         suites = expectations_store.list_keys()
-<<<<<<< HEAD
         # Ingore BasicDatasetProfiler. We want to know about user created suties
         suites = [s for s in suites if s.expectation_suite_name != "BasicDatasetProfiler"]
         # if not suites:
@@ -550,14 +495,6 @@
         #     logger.debug('No expectations found')
         results.append(create_expectations)
         results.append(see_glossary)
-=======
-        # Ingore BasicDatasetProfiler. We want to know about user created suites
-        suites = [s for s in suites if s.expectation_suite_name != "BasicDatasetProfiler"]
-        if not suites:
-            # TODO this needs testing as complexity increases probably using mocked DataContext
-            logger.debug('No expectations found')
-            results.append(create_expectations)
->>>>>>> bbf14ef7
 
         # Show these no matter what
         results.append(validation_playground)
